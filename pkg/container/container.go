--- conflicted
+++ resolved
@@ -178,7 +178,6 @@
 
 	return errors.New("invalid abstraction")
 }
-<<<<<<< HEAD
 
 // Fill takes a struct and fills the fields with the tag `container:"inject"`
 func (c Container) Fill(structure interface{}) error {
@@ -186,47 +185,6 @@
 	if receiverType == nil {
 		return errors.New("cannot detect type of the structure")
 	}
-	fmt.Println(receiverType)
-
-	var elem reflect.Type
-	if receiverType.Kind() == reflect.Ptr {
-		elem = receiverType.Elem()
-	} else {
-		elem = reflect.TypeOf(structure)
-	}
-
-	if elem.Kind() == reflect.Struct {
-		s := reflect.ValueOf(structure).Elem()
-
-		for i := 0; i < s.NumField(); i++ {
-			f := s.Field(i)
-
-			fmt.Println(f.Kind())
-
-			if s.Type().Field(i).Tag == "container:\"inject\"" {
-				if concrete, ok := c[f.Type()]; ok {
-					instance, err := concrete.resolve(c)
-					if err != nil {
-						return err
-					}
-
-					f.Set(reflect.ValueOf(instance))
-
-					continue
-				}
-
-				return errors.New(fmt.Sprintf("cannot resolve %v field", s.Type().Field(i).Name))
-			}
-		}
-=======
-
-// Fill takes a struct and fills the fields with the tag `container:"inject"`
-func (c Container) Fill(structure interface{}) error {
-	receiverType := reflect.TypeOf(structure)
-	if receiverType == nil {
-		return errors.New("cannot detect type of the structure")
-	}
->>>>>>> f8cc2980
 
 	if receiverType.Kind() == reflect.Ptr {
 		elem := receiverType.Elem()
