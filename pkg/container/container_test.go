package container_test

import (
<<<<<<< HEAD
	"errors"
=======
	"reflect"
>>>>>>> 777beae3
	"testing"

	"github.com/stretchr/testify/assert"

	"github.com/golobby/container/v3/pkg/container"
)

type Shape interface {
	SetArea(int)
	GetArea() int
}

type Circle struct {
	a int
}

func (c *Circle) SetArea(a int) {
	c.a = a
}

func (c Circle) GetArea() int {
	return c.a
}

type Rectangle struct {
	a int
}

func (s *Rectangle) SetArea(a int) {
	s.a = a
}

func (s Rectangle) GetArea() int {
	return s.a
}

type Database interface {
	Connect() bool
}

type MySQL struct{}

func (m MySQL) Connect() bool {
	return true
}

var instance = container.New()

func TestContainer_Singleton(t *testing.T) {
	err := instance.Singleton(func() Shape {
		return &Circle{a: 13}
	})
	assert.NoError(t, err)

	err = instance.Singleton(func() {})
	assert.NoError(t, err)

	err = instance.Call(func(s1 Shape) {
		s1.SetArea(666)
	})
	assert.NoError(t, err)

	err = instance.Call(func(s2 Shape) {
		a := s2.GetArea()
		assert.Equal(t, a, 666)
	})
	assert.NoError(t, err)
}

func TestContainer_Singleton_Multi(t *testing.T) {
	instance.Reset()

	err := instance.Singleton(func() (Shape, Database, error) {
		return &Rectangle{a: 777}, &MySQL{}, nil
	})
	assert.NoError(t, err)

	var s Shape
	assert.NoError(t, instance.Resolve(&s))
	if _, ok := s.(*Rectangle); !ok {
		t.Error("Expected Rectangle")
	}

	assert.Equal(t, 777, s.GetArea())

	var db Database
	assert.NoError(t, instance.Resolve(&db))
	if _, ok := db.(*MySQL); !ok {
		t.Error("Expected MySQL")
	}

	assert.EqualError(t, instance.Resolve(&err), "container: no concrete found for: error")
}

func TestContainer_Singleton_With_NonFunction_Resolver_It_Should_Fail(t *testing.T) {
	err := instance.Singleton("STRING!")
	assert.EqualError(t, err, "container: the resolver must be a function")
}

func TestContainer_Singleton_With_Resolvable_Arguments(t *testing.T) {
	err := instance.Singleton(func() Shape {
		return &Circle{a: 666}
	})
	assert.NoError(t, err)

	err = instance.Singleton(func(s Shape) Database {
		assert.Equal(t, s.GetArea(), 666)
		return &MySQL{}
	})
	assert.NoError(t, err)
}

func TestContainer_Singleton_With_Non_Resolvable_Arguments(t *testing.T) {
	instance.Reset()

	err := instance.Singleton(func(s Shape) Shape {
		return &Circle{a: s.GetArea()}
	})
	assert.EqualError(t, err, "container: no concrete found for: container_test.Shape")
}

func TestContainer_NamedSingleton(t *testing.T) {
	err := instance.NamedSingleton("theCircle", func() Shape {
		return &Circle{a: 13}
	})
	assert.NoError(t, err)

	var sh Shape
	err = instance.NamedResolve(&sh, "theCircle")
	assert.NoError(t, err)
	assert.Equal(t, sh.GetArea(), 13)
}

func TestContainer_Transient(t *testing.T) {
	err := instance.Transient(func() Shape {
		return &Circle{a: 666}
	})
	assert.NoError(t, err)

	err = instance.Call(func(s1 Shape) {
		s1.SetArea(13)
	})
	assert.NoError(t, err)

	err = instance.Call(func(s2 Shape) {
		a := s2.GetArea()
		assert.Equal(t, a, 666)
	})
	assert.NoError(t, err)
}

func TestContainer_NamedTransient(t *testing.T) {
	err := instance.NamedTransient("theCircle", func() Shape {
		return &Circle{a: 13}
	})
	assert.NoError(t, err)

	var sh Shape
	err = instance.NamedResolve(&sh, "theCircle")
	assert.NoError(t, err)
	assert.Equal(t, sh.GetArea(), 13)
}

func TestContainer_Transient_Multi_Error(t *testing.T) {
	instance.Reset()

	err := instance.Transient(func() (Circle, Rectangle, Database) {
		return Circle{a: 666}, Rectangle{a: 666}, &MySQL{}
	})
	assert.EqualError(t, err, "container: transient value resolvers must return exactly one value and optionally one error")

	err = instance.Transient(func() (Shape, Database) {
		return &Circle{a: 666}, &MySQL{}
	})
	assert.EqualError(t, err, "container: transient value resolvers must return exactly one value and optionally one error")

	err = instance.Transient(func() error {
		return errors.New("dummy error")
	})
	assert.EqualError(t, err, "container: transient value resolvers must return exactly one value and optionally one error")
}

func TestContainer_Bind_error(t *testing.T) {
	err := instance.Singleton(func() (Shape, error) {
		return nil, errors.New("binding error")
	})

	assert.EqualError(t, err, "binding error")
}

func TestContainer_Call_With_Multiple_Resolving(t *testing.T) {
	err := instance.Singleton(func() Shape {
		return &Circle{a: 5}
	})
	assert.NoError(t, err)

	err = instance.Singleton(func() Database {
		return &MySQL{}
	})
	assert.NoError(t, err)

	err = instance.Call(func(s Shape, m Database) {
		if _, ok := s.(*Circle); !ok {
			t.Error("Expected Circle")
		}

		if _, ok := m.(*MySQL); !ok {
			t.Error("Expected MySQL")
		}
	})
	assert.NoError(t, err)
}

func TestContainer_Call_With_Unsupported_Receiver_It_Should_Fail(t *testing.T) {
	err := instance.Call("STRING!")
	assert.EqualError(t, err, "container: invalid function")
}

func TestContainer_Call_With_Second_UnBounded_Argument(t *testing.T) {
	instance.Reset()

	err := instance.Singleton(func() Shape {
		return &Circle{}
	})
	assert.NoError(t, err)

	err = instance.Call(func(s Shape, d Database) {})
	assert.EqualError(t, err, "container: no concrete found for: container_test.Database")
}

func TestContainer_Call_With_Returned_Error(t *testing.T) {
	err := instance.Singleton(func() Shape {
		return &Circle{}
	})
	assert.NoError(t, err)

	err = instance.Call(func(s Shape) (err error) {
		return errors.New("dummy error")
	})
	assert.EqualError(t, err, "dummy error")
}

func TestContainer_Resolve_With_Reference_As_Resolver(t *testing.T) {
	err := instance.Singleton(func() Shape {
		return &Circle{a: 5}
	})
	assert.NoError(t, err)

	err = instance.Singleton(func() Database {
		return &MySQL{}
	})
	assert.NoError(t, err)

	var (
		s Shape
		d Database
	)

	err = instance.Resolve(&s)
	assert.NoError(t, err)
	if _, ok := s.(*Circle); !ok {
		t.Error("Expected Circle")
	}

	err = instance.Resolve(&d)
	assert.NoError(t, err)
	if _, ok := d.(*MySQL); !ok {
		t.Error("Expected MySQL")
	}
}

func TestContainer_Resolve_With_Unsupported_Receiver_It_Should_Fail(t *testing.T) {
	err := instance.Resolve("STRING!")
	assert.EqualError(t, err, "container: invalid abstraction")
}

func TestContainer_Resolve_With_NonReference_Receiver_It_Should_Fail(t *testing.T) {
	var s Shape
	err := instance.Resolve(s)
	assert.EqualError(t, err, "container: invalid abstraction")
}

func TestContainer_Resolve_With_UnBounded_Reference_It_Should_Fail(t *testing.T) {
	instance.Reset()

	var s Shape
	err := instance.Resolve(&s)
	assert.EqualError(t, err, "container: no concrete found for: container_test.Shape")
}

func TestContainer_Resolve_Invoke_Error(t *testing.T) {
	instance.Reset()

	err := instance.Transient(func() (Shape, error) {
		return nil, errors.New("dummy error")
	})
	assert.NoError(t, err)

	var s Shape
	err = instance.Resolve(&s)
	assert.EqualError(t, err, "dummy error")
}

func TestContainer_Fill_With_Struct_Pointer(t *testing.T) {
	err := instance.Singleton(func() Shape {
		return &Circle{a: 5}
	})
	assert.NoError(t, err)

	err = instance.NamedSingleton("C", func() Shape {
		return &Circle{a: 5}
	})
	assert.NoError(t, err)

	err = instance.Singleton(func() Database {
		return &MySQL{}
	})
	assert.NoError(t, err)

	myApp := struct {
		S Shape    `container:"type"`
		D Database `container:"type"`
		C Shape    `container:"name"`
		X string
	}{}

	err = instance.Fill(&myApp)
	assert.NoError(t, err)

	assert.IsType(t, &Circle{}, myApp.S)
	assert.IsType(t, &MySQL{}, myApp.D)
}

func TestContainer_Fill_Unexported_With_Struct_Pointer(t *testing.T) {
	err := instance.Singleton(func() Shape {
		return &Circle{a: 5}
	})
	assert.NoError(t, err)

	err = instance.Singleton(func() Database {
		return &MySQL{}
	})
	assert.NoError(t, err)

	myApp := struct {
		s Shape    `container:"type"`
		d Database `container:"type"`
		y int
	}{}

	err = instance.Fill(&myApp)
	assert.NoError(t, err)

	assert.IsType(t, &Circle{}, myApp.s)
	assert.IsType(t, &MySQL{}, myApp.d)
}

func TestContainer_Fill_Without_Pointer(t *testing.T) {
	err := instance.Singleton(func() Shape {
		return &Circle{a: 5}
	})
	assert.NoError(t, err)

	var db MySQL
	assert.EqualError(t, instance.Fill(db), "container: receiver is not a pointer")
}

func TestContainer_Fill_With_Invalid_Field_It_Should_Fail(t *testing.T) {
	err := instance.NamedSingleton("C", func() Shape {
		return &Circle{a: 5}
	})
	assert.NoError(t, err)

	type App struct {
		S string `container:"name"`
	}

	myApp := App{}

	err = instance.Fill(&myApp)
	assert.EqualError(t, err, "container: cannot resolve S field")
}

func TestContainer_Fill_With_Invalid_Tag_It_Should_Fail(t *testing.T) {
	type App struct {
		S string `container:"invalid"`
	}

	myApp := App{}

	err := instance.Fill(&myApp)
	assert.EqualError(t, err, "container: S has an invalid struct tag")
}

func TestContainer_Fill_With_Invalid_Field_Name_It_Should_Fail(t *testing.T) {
	type App struct {
		S string `container:"name"`
	}

	myApp := App{}

	err := instance.Fill(&myApp)
	assert.EqualError(t, err, "container: cannot resolve S field")
}

func TestContainer_Fill_With_Invalid_Struct_It_Should_Fail(t *testing.T) {
	invalidStruct := 0
	err := instance.Fill(&invalidStruct)
	assert.EqualError(t, err, "container: invalid receiver")
}

func TestContainer_Fill_With_Invalid_Pointer_It_Should_Fail(t *testing.T) {
	var s Shape
	err := instance.Fill(s)
	assert.EqualError(t, err, "container: invalid receiver")
}

func TestContainer_Fill_Invalid_Map(t *testing.T) {
	err := instance.Singleton(func() Shape {
		return &Circle{a: 5}
	})
	assert.NoError(t, err)

	var list = map[int]Shape{}
	assert.EqualError(t, instance.Fill(&list), "container: invalid receiver")
}

func TestContainer_Fill_With_Slice(t *testing.T) {
	instance.Reset()

	err := instance.NamedSingleton("circle", func() Shape {
		return &Circle{a: 5}
	})
	assert.NoError(t, err)

	err = instance.NamedSingleton("square", func() Shape {
		return &Rectangle{a: 11}
	})
	assert.NoError(t, err)

	var shapes []Shape
	err = instance.Fill(&shapes)
	assert.NoError(t, err)

	assert.Equal(t, 2, len(shapes))

	var list = map[string]struct{}{
		reflect.TypeOf(shapes[0]).Elem().Name(): {},
		reflect.TypeOf(shapes[1]).Elem().Name(): {},
	}

	_, ok := list["Circle"]
	assert.True(t, ok)

	_, ok = list["Rectangle"]
	assert.True(t, ok)
}

func TestContainer_Fill_With_Map(t *testing.T) {
	instance.Reset()

	err := instance.NamedSingleton("circle", func() Shape {
		return &Circle{a: 5}
	})
	assert.NoError(t, err)

	err = instance.NamedSingleton("square", func() Shape {
		return &Rectangle{a: 11}
	})
	assert.NoError(t, err)

	var shapes map[string]Shape
	err = instance.Fill(&shapes)
	assert.NoError(t, err)

	assert.Equal(t, 2, len(shapes))

	_, ok := shapes["circle"]
	assert.True(t, ok)
	assert.IsType(t, &Circle{}, shapes["circle"])

	_, ok = shapes["square"]
	assert.True(t, ok)
	assert.IsType(t, &Rectangle{}, shapes["square"])
}<|MERGE_RESOLUTION|>--- conflicted
+++ resolved
@@ -1,11 +1,8 @@
 package container_test
 
 import (
-<<<<<<< HEAD
 	"errors"
-=======
 	"reflect"
->>>>>>> 777beae3
 	"testing"
 
 	"github.com/stretchr/testify/assert"
