// Package container provides an IoC container for Go projects.
// It provides simple, fluent and easy-to-use interface to make dependency injection in GoLang easier.
package container

import (
<<<<<<< HEAD
	"errors"
	"reflect"
)

// invoke will call the given function and return its returned value.
// It only works for functions that return a single value.
func invoke(function interface{}) (interface{}, error) {
	args, err := arguments(function)
	if err != nil {
		return nil, err
	}

	return reflect.ValueOf(function).Call(args)[0].Interface(), nil
}

// binding keeps a binding resolver and instance (for singleton bindings).
type binding struct {
	resolver interface{} // resolver function
	instance interface{} // instance stored for singleton bindings
}

// resolve will return the concrete of related abstraction.
func (b binding) resolve() (interface{}, error) {
	if b.instance != nil {
		return b.instance, nil
	}

	return invoke(b.resolver)
}

// container is the IoC container that will keep all of the bindings.
var container = map[reflect.Type]binding{}

// bind will map an abstraction to a concrete and set instance if it's a singleton binding.
func bind(resolver interface{}, singleton bool) error {
	resolverTypeOf := reflect.TypeOf(resolver)
	if resolverTypeOf.Kind() != reflect.Func {
		return errors.New("the resolver must be a function")
	}

	for i := 0; i < resolverTypeOf.NumOut(); i++ {
		var instance interface{}
		var err error
		if singleton {
			instance, err = invoke(resolver)
			if err != nil {
				return err
			}
		}

		container[resolverTypeOf.Out(i)] = binding{
			resolver: resolver,
			instance: instance,
		}
	}

	return nil
}

// arguments will return resolved arguments of the given function.
func arguments(function interface{}) ([]reflect.Value, error) {
	functionTypeOf := reflect.TypeOf(function)
	argumentsCount := functionTypeOf.NumIn()
	arguments := make([]reflect.Value, argumentsCount)

	for i := 0; i < argumentsCount; i++ {
		abstraction := functionTypeOf.In(i)

		var instance interface{}
		var err error

		if concrete, ok := container[abstraction]; ok {
			instance, err = concrete.resolve()
			if err != nil {
				return nil, err
			}
		} else {
			return nil, errors.New("no concrete found for the abstraction: " + abstraction.String())
		}

		arguments[i] = reflect.ValueOf(instance)
	}

	return arguments, nil
}

// Singleton will bind an abstraction to a concrete for further singleton resolves.
// It takes a resolver function which returns the concrete and its return type matches the abstraction (interface).
// The resolver function can have arguments of abstraction that have bound already in Container.
func Singleton(resolver interface{}) error {
	return bind(resolver, true)
}

// Transient will bind an abstraction to a concrete for further transient resolves.
// It takes a resolver function which returns the concrete and its return type matches the abstraction (interface).
// The resolver function can have arguments of abstraction that have bound already in Container.
func Transient(resolver interface{}) error {
	return bind(resolver, false)
=======
	internal "github.com/golobby/container/pkg/container"
)

func NewContainer() internal.Container {
	return make(internal.Container)
}

// A default instance for container
var container internal.Container = internal.NewContainer()

// Singleton creates a singleton for the default instance.
func Singleton(resolver interface{}) {
	container.Singleton(resolver)
}

// Transient creates a transient binding for the default instance.
func Transient(resolver interface{}) {
	container.Transient(resolver)
>>>>>>> 31782e76
}

// Reset removes all bindings in the default instance.
func Reset() {
	container.Reset()
}

<<<<<<< HEAD
// Make will resolve the dependency and return a appropriate concrete of the given abstraction.
// It can take an abstraction (interface reference) and fill it with the related implementation.
// It also can takes a function (receiver) with one or more arguments of the abstractions (interfaces) that need to be
// resolved, Container will invoke the receiver function and pass the related implementations.
func Make(receiver interface{}) error {
	receiverTypeOf := reflect.TypeOf(receiver)
	if receiverTypeOf == nil {
		return errors.New("cannot detect type of the receiver, make sure your are passing reference of the object")
	}

	if receiverTypeOf.Kind() == reflect.Ptr {
		abstraction := receiverTypeOf.Elem()

		if concrete, ok := container[abstraction]; ok {
			instance, err := concrete.resolve()
			if err != nil {
				return err
			}

			reflect.ValueOf(receiver).Elem().Set(reflect.ValueOf(instance))

			return nil
		}

		return errors.New("no concrete found for the abstraction " + abstraction.String())
	}

	if receiverTypeOf.Kind() == reflect.Func {
		arguments, err := arguments(receiver)
		if err != nil {
			return err
		}

		reflect.ValueOf(receiver).Call(arguments)

		return nil
	}

	return errors.New("the receiver must be either a reference or a callback")
=======
// Make binds receiver to the default instance.
func Make(receiver interface{}) {
	container.Make(receiver)
>>>>>>> 31782e76
}<|MERGE_RESOLUTION|>--- conflicted
+++ resolved
@@ -3,106 +3,6 @@
 package container
 
 import (
-<<<<<<< HEAD
-	"errors"
-	"reflect"
-)
-
-// invoke will call the given function and return its returned value.
-// It only works for functions that return a single value.
-func invoke(function interface{}) (interface{}, error) {
-	args, err := arguments(function)
-	if err != nil {
-		return nil, err
-	}
-
-	return reflect.ValueOf(function).Call(args)[0].Interface(), nil
-}
-
-// binding keeps a binding resolver and instance (for singleton bindings).
-type binding struct {
-	resolver interface{} // resolver function
-	instance interface{} // instance stored for singleton bindings
-}
-
-// resolve will return the concrete of related abstraction.
-func (b binding) resolve() (interface{}, error) {
-	if b.instance != nil {
-		return b.instance, nil
-	}
-
-	return invoke(b.resolver)
-}
-
-// container is the IoC container that will keep all of the bindings.
-var container = map[reflect.Type]binding{}
-
-// bind will map an abstraction to a concrete and set instance if it's a singleton binding.
-func bind(resolver interface{}, singleton bool) error {
-	resolverTypeOf := reflect.TypeOf(resolver)
-	if resolverTypeOf.Kind() != reflect.Func {
-		return errors.New("the resolver must be a function")
-	}
-
-	for i := 0; i < resolverTypeOf.NumOut(); i++ {
-		var instance interface{}
-		var err error
-		if singleton {
-			instance, err = invoke(resolver)
-			if err != nil {
-				return err
-			}
-		}
-
-		container[resolverTypeOf.Out(i)] = binding{
-			resolver: resolver,
-			instance: instance,
-		}
-	}
-
-	return nil
-}
-
-// arguments will return resolved arguments of the given function.
-func arguments(function interface{}) ([]reflect.Value, error) {
-	functionTypeOf := reflect.TypeOf(function)
-	argumentsCount := functionTypeOf.NumIn()
-	arguments := make([]reflect.Value, argumentsCount)
-
-	for i := 0; i < argumentsCount; i++ {
-		abstraction := functionTypeOf.In(i)
-
-		var instance interface{}
-		var err error
-
-		if concrete, ok := container[abstraction]; ok {
-			instance, err = concrete.resolve()
-			if err != nil {
-				return nil, err
-			}
-		} else {
-			return nil, errors.New("no concrete found for the abstraction: " + abstraction.String())
-		}
-
-		arguments[i] = reflect.ValueOf(instance)
-	}
-
-	return arguments, nil
-}
-
-// Singleton will bind an abstraction to a concrete for further singleton resolves.
-// It takes a resolver function which returns the concrete and its return type matches the abstraction (interface).
-// The resolver function can have arguments of abstraction that have bound already in Container.
-func Singleton(resolver interface{}) error {
-	return bind(resolver, true)
-}
-
-// Transient will bind an abstraction to a concrete for further transient resolves.
-// It takes a resolver function which returns the concrete and its return type matches the abstraction (interface).
-// The resolver function can have arguments of abstraction that have bound already in Container.
-func Transient(resolver interface{}) error {
-	return bind(resolver, false)
-=======
 	internal "github.com/golobby/container/pkg/container"
 )
 
@@ -121,7 +21,6 @@
 // Transient creates a transient binding for the default instance.
 func Transient(resolver interface{}) {
 	container.Transient(resolver)
->>>>>>> 31782e76
 }
 
 // Reset removes all bindings in the default instance.
@@ -129,49 +28,7 @@
 	container.Reset()
 }
 
-<<<<<<< HEAD
-// Make will resolve the dependency and return a appropriate concrete of the given abstraction.
-// It can take an abstraction (interface reference) and fill it with the related implementation.
-// It also can takes a function (receiver) with one or more arguments of the abstractions (interfaces) that need to be
-// resolved, Container will invoke the receiver function and pass the related implementations.
-func Make(receiver interface{}) error {
-	receiverTypeOf := reflect.TypeOf(receiver)
-	if receiverTypeOf == nil {
-		return errors.New("cannot detect type of the receiver, make sure your are passing reference of the object")
-	}
-
-	if receiverTypeOf.Kind() == reflect.Ptr {
-		abstraction := receiverTypeOf.Elem()
-
-		if concrete, ok := container[abstraction]; ok {
-			instance, err := concrete.resolve()
-			if err != nil {
-				return err
-			}
-
-			reflect.ValueOf(receiver).Elem().Set(reflect.ValueOf(instance))
-
-			return nil
-		}
-
-		return errors.New("no concrete found for the abstraction " + abstraction.String())
-	}
-
-	if receiverTypeOf.Kind() == reflect.Func {
-		arguments, err := arguments(receiver)
-		if err != nil {
-			return err
-		}
-
-		reflect.ValueOf(receiver).Call(arguments)
-
-		return nil
-	}
-
-	return errors.New("the receiver must be either a reference or a callback")
-=======
 // Make binds receiver to the default instance.
 func Make(receiver interface{}) {
 	container.Make(receiver)
->>>>>>> 31782e76
 }