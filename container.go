--- conflicted
+++ resolved
@@ -37,16 +37,10 @@
 var container = map[reflect.Type]binding{}
 
 // bind will map an abstraction to a concrete and set instance if it's a singleton binding.
-<<<<<<< HEAD
 func bind(resolver interface{}, singleton bool) error {
-	if reflect.TypeOf(resolver).Kind() != reflect.Func {
-		return errors.New("the resolver must be a function")
-=======
-func bind(resolver interface{}, singleton bool) {
 	resolverTypeOf := reflect.TypeOf(resolver)
 	if resolverTypeOf.Kind() != reflect.Func {
-		panic("the resolver must be a function")
->>>>>>> 699dd836
+		return errors.New("the resolver must be a function")
 	}
 
 	for i := 0; i < resolverTypeOf.NumOut(); i++ {
@@ -69,25 +63,17 @@
 }
 
 // arguments will return resolved arguments of the given function.
-<<<<<<< HEAD
 func arguments(function interface{}) ([]reflect.Value, error) {
-	argumentsCount := reflect.TypeOf(function).NumIn()
-=======
-func arguments(function interface{}) []reflect.Value {
 	functionTypeOf := reflect.TypeOf(function)
 	argumentsCount := functionTypeOf.NumIn()
->>>>>>> 699dd836
 	arguments := make([]reflect.Value, argumentsCount)
-	abstractionTypeOf := reflect.TypeOf(function)
+
 	for i := 0; i < argumentsCount; i++ {
-<<<<<<< HEAD
-=======
 		abstraction := functionTypeOf.In(i)
 
->>>>>>> 699dd836
 		var instance interface{}
 		var err error
-		abstraction := abstractionTypeOf.In(i)
+
 		if concrete, ok := container[abstraction]; ok {
 			instance, err = concrete.resolve()
 			if err != nil {
@@ -126,25 +112,15 @@
 // It can take an abstraction (interface reference) and fill it with the related implementation.
 // It also can takes a function (receiver) with one or more arguments of the abstractions (interfaces) that need to be
 // resolved, Container will invoke the receiver function and pass the related implementations.
-<<<<<<< HEAD
 func Make(receiver interface{}) error {
-	if reflect.TypeOf(receiver) == nil {
-		return errors.New("cannot detect type of the receiver, make sure your are passing reference of the object")
-	}
-
-	if reflect.TypeOf(receiver).Kind() == reflect.Ptr {
-		abstraction := reflect.TypeOf(receiver).Elem()
-=======
-func Make(receiver interface{}) {
 	receiverTypeOf := reflect.TypeOf(receiver)
 	if receiverTypeOf == nil {
-		panic("cannot detect type of the receiver, make sure your are passing reference of the object")
+		return errors.New("cannot detect type of the receiver, make sure your are passing reference of the object")
 	}
 
 	if receiverTypeOf.Kind() == reflect.Ptr {
 		abstraction := receiverTypeOf.Elem()
 
->>>>>>> 699dd836
 		if concrete, ok := container[abstraction]; ok {
 			instance, err := concrete.resolve()
 			if err != nil {
@@ -152,24 +128,21 @@
 			}
 
 			reflect.ValueOf(receiver).Elem().Set(reflect.ValueOf(instance))
+
 			return nil
 		}
 
 		return errors.New("no concrete found for the abstraction " + abstraction.String())
 	}
 
-<<<<<<< HEAD
-	if reflect.TypeOf(receiver).Kind() == reflect.Func {
+	if receiverTypeOf.Kind() == reflect.Func {
 		arguments, err := arguments(receiver)
 		if err != nil {
 			return err
 		}
 
-=======
-	if receiverTypeOf.Kind() == reflect.Func {
-		arguments := arguments(receiver)
->>>>>>> 699dd836
 		reflect.ValueOf(receiver).Call(arguments)
+
 		return nil
 	}
 
