--- conflicted
+++ resolved
@@ -21,7 +21,6 @@
 ```
 
 ### Introduction
-<<<<<<< HEAD
 GoLobby Container is used to bind abstractions to their implementations.
 Binding is the process of introducing appropriate concretes (implementations) of abstractions to an IoC container.
 In this process, you also determine the resolving type, singleton or transient.
@@ -29,15 +28,7 @@
 In transient bindings, the container always returns a brand-new instance for each request.
 After the binding process, you can ask the IoC container to make the appropriate implementation of the abstraction that your code needs.
 Then your code will depend on abstractions, not implementations!
-=======
-This package is an IoC (dependency injection) container. It can bind abstractions to implementations.
-Binding is the process of introducing appropriate concretes (implementations) to an IoC container.
-In this process, you also determine the resolving type, singleton or transient.
-In singleton bindings, the container provides an instance once and reuses in the rest of the injections.
-In transient bindings, the container always returns a brand new instance for each injection.
-After the binding process, you can ask the IoC container for the appropriate implementation of the abstraction.
-Then your code will depend on abstractions, not implementations.
->>>>>>> 5fbf2a23
+
 
 ### Quick Start
 
